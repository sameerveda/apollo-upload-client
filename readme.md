![Apollo upload logo](https://cdn.jsdelivr.net/gh/jaydenseric/apollo-upload-client@1.0.0/apollo-upload-logo.svg)

# apollo-upload-client

[![npm version](https://badgen.net/npm/v/apollo-upload-client)](https://npm.im/apollo-upload-client) [![CI status](https://github.com/jaydenseric/apollo-upload-client/workflows/CI/badge.svg)](https://github.com/jaydenseric/apollo-upload-client/actions)

A terminating [Apollo Link](https://apollographql.com/docs/link) for [Apollo Client](https://apollographql.com/docs/link/#apollo-client) that allows [`FileList`](https://developer.mozilla.org/en-US/docs/Web/API/FileList), [`File`](https://developer.mozilla.org/en-US/docs/Web/API/File), [`Blob`](https://developer.mozilla.org/en-US/docs/Web/API/Blob) or [`ReactNativeFile`](#class-reactnativefile) instances within query or mutation variables and sends [GraphQL multipart requests](https://github.com/jaydenseric/graphql-multipart-request-spec).

## Setup

Install with [npm](https://npmjs.com):

```shell
npm install apollo-upload-client
```

[Apollo Boost](https://npm.im/apollo-boost) doesn’t allow link customization; if you are using it [migrate to a manual Apollo Client setup](https://apollographql.com/docs/react/migrating/boost-migration).

[Apollo Client](https://apollographql.com/docs/link/#apollo-client) can only have 1 “terminating” [Apollo Link](https://apollographql.com/docs/link) that sends the GraphQL requests; if one such as [`apollo-link-http`](https://apollographql.com/docs/link/links/http) is already setup, remove it.

Initialize the client with a terminating link using [`createUploadLink`](#function-createuploadlink).

Also ensure the GraphQL server implements the [GraphQL multipart request spec](https://github.com/jaydenseric/graphql-multipart-request-spec) and that uploads are handled correctly in resolvers.

## Usage

Use [`FileList`](https://developer.mozilla.org/en-US/docs/Web/API/FileList), [`File`](https://developer.mozilla.org/en-US/docs/Web/API/File), [`Blob`](https://developer.mozilla.org/en-US/docs/Web/API/Blob) or [`ReactNativeFile`](#class-reactnativefile) instances anywhere within query or mutation variables to send a [GraphQL multipart request](https://github.com/jaydenseric/graphql-multipart-request-spec).

See also the [example API and client](https://github.com/jaydenseric/apollo-upload-examples).

### [`FileList`](https://developer.mozilla.org/en-US/docs/Web/API/FileList)

```jsx
const { useMutation } = require('@apollo/react-hooks');
const gql = require('graphql-tag');

const MUTATION = gql`
  mutation($files: [Upload!]!) {
    uploadFiles(files: $files) {
      success
    }
  }
`;

function UploadFiles() {
  const [mutate] = useMutation(MUTATION);

  function onChange({ target: { validity, files } }) {
    if (validity.valid) mutate({ variables: { files } });
  }

  return <input type="file" multiple required onChange={onChange} />;
}
```

### [`File`](https://developer.mozilla.org/en-US/docs/Web/API/File)

```jsx
const { useMutation } = require('@apollo/react-hooks');
const gql = require('graphql-tag');

const MUTATION = gql`
  mutation($file: Upload!) {
    uploadFile(file: $file) {
      success
    }
  }
`;

function UploadFile() {
  const [mutate] = useMutation(MUTATION);

  function onChange({
    target: {
      validity,
      files: [file],
    },
  }) {
    if (validity.valid) mutate({ variables: { file } });
  }

  return <input type="file" required onChange={onChange} />;
}
```

### [`Blob`](https://developer.mozilla.org/en-US/docs/Web/API/Blob)

```jsx
const { useMutation } = require('@apollo/react-hooks');
const gql = require('graphql-tag');

const MUTATION = gql`
  mutation($file: Upload!) {
    uploadFile(file: $file) {
      success
    }
  }
`;

function UploadFile() {
  const [mutate] = useMutation(MUTATION);

  function onChange({ target: { validity, value } }) {
    if (validity.valid) {
      const file = new Blob([value], { type: 'text/plain' });

      // Optional, defaults to `blob`.
      file.name = 'text.txt';

      mutate({ variables: { file } });
    }
  }

  return <input type="text" required onChange={onChange} />;
}
```

## Support

- Node.js `^10.17.0 || ^12.0.0 || >= 13.7.0`
- Browsers [`> 0.5%, not OperaMini all, not dead`](https://browserl.ist/?q=%3E+0.5%25%2C+not+OperaMini+all%2C+not+dead)
- React Native

Consider polyfilling:

- [`Promise`](https://developer.mozilla.org/en-US/docs/Web/JavaScript/Reference/Global_Objects/Promise)
- [`fetch`](https://developer.mozilla.org/en-US/docs/Web/API/Fetch_API)
- [`FormData`](https://developer.mozilla.org/en-US/docs/Web/API/FormData)

## API

### Table of contents

- [class ReactNativeFile](#class-reactnativefile)
- [function createUploadLink](#function-createuploadlink)
- [function formDataAppendFile](#function-formdataappendfile)
- [function isExtractableFile](#function-isextractablefile)
- [type ExtractableFileMatcher](#type-extractablefilematcher)
- [type FetchOptions](#type-fetchoptions)
- [type FormDataFileAppender](#type-formdatafileappender)
- [type ReactNativeFileSubstitute](#type-reactnativefilesubstitute)

### class ReactNativeFile

Used to mark [React Native `File` substitutes](#type-reactnativefilesubstitute) as it’s too risky to assume all objects with `uri`, `type` and `name` properties are extractable files.

| Parameter | Type | Description |
| :-- | :-- | :-- |
| `file` | [ReactNativeFileSubstitute](#type-reactnativefilesubstitute) | A React Native [`File`](https://developer.mozilla.org/en-US/docs/Web/API/File) substitute. |

#### See

- [`extract-files` `ReactNativeFile` docs](https://github.com/jaydenseric/extract-files#class-reactnativefile).

#### Examples

_A React Native file that can be used in query or mutation variables._

> ```js
> const { ReactNativeFile } = require('apollo-upload-client');
>
> const file = new ReactNativeFile({
>   uri: uriFromCameraRoll,
>   name: 'a.jpg',
>   type: 'image/jpeg',
> });
> ```

---

### function createUploadLink

Creates a terminating [Apollo Link](https://apollographql.com/docs/link) capable of file uploads.

The link matches and extracts files in the GraphQL operation. If there are files it uses a [`FormData`](https://developer.mozilla.org/en-US/docs/Web/API/FormData) instance as the [`fetch`](https://developer.mozilla.org/en-US/docs/Web/API/WindowOrWorkerGlobalScope/fetch) `options.body` to make a [GraphQL multipart request](https://github.com/jaydenseric/graphql-multipart-request-spec), otherwise it sends a regular POST request.

Some of the options are similar to the [`createHttpLink` options](https://apollographql.com/docs/link/links/http/#options).

| Parameter | Type | Description |
| :-- | :-- | :-- |
| `options` | object | Options. |
| `options.uri` | string? = /graphql | GraphQL endpoint URI. |
| `options.isExtractableFile` | [ExtractableFileMatcher](#type-extractablefilematcher)? = [isExtractableFile](#function-isextractablefile) | Customizes how files are matched in the GraphQL operation for extraction. |
| `options.FormData` | class? | [`FormData`](https://developer.mozilla.org/en-US/docs/Web/API/FormData) implementation to use, defaulting to the [`FormData`](https://developer.mozilla.org/en-US/docs/Web/API/FormData) global. |
| `options.formDataAppendFile` | [FormDataFileAppender](#type-formdatafileappender)? = [formDataAppendFile](#function-formdataappendfile) | Customizes how extracted files are appended to the [`FormData`](https://developer.mozilla.org/en-US/docs/Web/API/FormData) instance. |
| `options.fetch` | Function? | [`fetch`](https://fetch.spec.whatwg.org) implementation to use, defaulting to the [`fetch`](https://developer.mozilla.org/en-US/docs/Web/API/WindowOrWorkerGlobalScope/fetch) global. |
| `options.fetchOptions` | [FetchOptions](#type-fetchoptions)? | [`fetch` options](#type-fetchoptions); overridden by upload requirements. |
| `options.credentials` | string? | Overrides `options.fetchOptions.credentials`. |
| `options.headers` | object? | Merges with and overrides `options.fetchOptions.headers`. |
| `options.includeExtensions` | boolean? = `false` | Toggles sending `extensions` fields to the GraphQL server. |

**Returns:** ApolloLink — A terminating [Apollo Link](https://apollographql.com/docs/link) capable of file uploads.

#### See

- [GraphQL multipart request spec](https://github.com/jaydenseric/graphql-multipart-request-spec).
- [`apollo-link` on GitHub](https://github.com/apollographql/apollo-link).

#### Examples

_A basic Apollo Client setup._

> ```js
> const { ApolloClient } = require('apollo-client');
> const { InMemoryCache } = require('apollo-cache-inmemory');
> const { createUploadLink } = require('apollo-upload-client');
>
> const client = new ApolloClient({
>   cache: new InMemoryCache(),
>   link: createUploadLink(),
> });
> ```

---

### function formDataAppendFile

The default implementation for [`createUploadLink`](#function-createuploadlink) `options.formDataAppendFile` that uses the standard [`FormData.append`](https://developer.mozilla.org/en-US/docs/Web/API/FormData/append) method.

**Type:** [FormDataFileAppender](#type-formdatafileappender)

| Parameter | Type | Description |
| :-- | :-- | :-- |
| `formData` | FormData | [`FormData`](https://developer.mozilla.org/en-US/docs/Web/API/FormData) instance to append the specified file to. |
| `fieldName` | string | Field name for the file. |
| `file` | \* | File to append. |

---

### function isExtractableFile

The default implementation for [`createUploadLink`](#function-createuploadlink) `options.isExtractableFile`.

**Type:** [ExtractableFileMatcher](#type-extractablefilematcher)

| Parameter | Type | Description     |
| :-------- | :--- | :-------------- |
| `value`   | \*   | Value to check. |

**Returns:** boolean — Is the value an extractable file.

#### See

- [`extract-files` `isExtractableFile` docs](https://github.com/jaydenseric/extract-files#function-isextractablefile).

---

### type ExtractableFileMatcher

A function that checks if a value is an extractable file.

**Type:** Function

| Parameter | Type | Description     |
| :-------- | :--- | :-------------- |
| `value`   | \*   | Value to check. |

**Returns:** boolean — Is the value an extractable file.

#### See

- [`isExtractableFile`](#function-isextractablefile) has this type.

#### Examples

_How to check for the default exactable files, as well as a custom type of file._

> ```js
> const { isExtractableFile } = require('apollo-upload-client');
>
> const isExtractableFileEnhanced = (value) =>
>   isExtractableFile(value) ||
>   (typeof CustomFile !== 'undefined' && value instanceof CustomFile);
> ```

---

### type FetchOptions

GraphQL request `fetch` options.

**Type:** object

| Property      | Type    | Description                      |
| :------------ | :------ | :------------------------------- |
| `headers`     | object  | HTTP request headers.            |
| `credentials` | string? | Authentication credentials mode. |

#### See

- [Polyfillable fetch options](https://github.github.io/fetch#options).

---

### type FormDataFileAppender

Appends a file extracted from the GraphQL operation to the [`FormData`](https://developer.mozilla.org/en-US/docs/Web/API/FormData) instance used as the [`fetch`](https://developer.mozilla.org/en-US/docs/Web/API/WindowOrWorkerGlobalScope/fetch) `options.body` for the [GraphQL multipart request](https://github.com/jaydenseric/graphql-multipart-request-spec).

| Parameter | Type | Description |
| :-- | :-- | :-- |
| `formData` | FormData | [`FormData`](https://developer.mozilla.org/en-US/docs/Web/API/FormData) instance to append the specified file to. |
| `fieldName` | string | Field name for the file. |
| `file` | \* | File to append. The file type depends on what the [`ExtractableFileMatcher`](#type-extractablefilematcher) extracts. |

#### See

- [`formDataAppendFile`](#function-formdataappendfile) has this type.
- [`createUploadLink`](#function-createuploadlink) accepts this type in `options.formDataAppendFile`.

---

### type ReactNativeFileSubstitute

A React Native [`File`](https://developer.mozilla.org/en-US/docs/Web/API/File) substitute.

Be aware that inspecting network traffic with buggy versions of dev tools such as [Flipper](https://fbflipper.com) can interfere with the React Native `FormData` implementation, causing multipart requests to have network errors.

**Type:** object

| Property | Type | Description |
| :-- | :-- | :-- |
| `uri` | string | Filesystem path. |
| `name` | string? | File name. |
| `type` | string? | File content type. Some environments (particularly Android) require a valid MIME type; Expo `ImageResult.type` is unreliable as it can be just `image`. |

#### See

- [`extract-files` `ReactNativeFileSubstitute` docs](https://github.com/jaydenseric/extract-files#type-reactnativefilesubstitute).
- [React Native `FormData` polyfill source](https://github.com/facebook/react-native/blob/v0.45.1/Libraries/Network/FormData.js#L34).

#### Examples

_A camera roll file._

> ```js
<<<<<<< HEAD
> {
> uri: uriFromCameraRoll,
> name: 'a.jpg',
> type: 'image/jpeg'
> }
=======
> const fileSubstitute = {
>   uri: uriFromCameraRoll,
>   name: 'a.jpg',
>   type: 'image/jpeg',
> };
>>>>>>> ea0f5360
> ```<|MERGE_RESOLUTION|>--- conflicted
+++ resolved
@@ -333,17 +333,9 @@
 _A camera roll file._
 
 > ```js
-<<<<<<< HEAD
-> {
-> uri: uriFromCameraRoll,
-> name: 'a.jpg',
-> type: 'image/jpeg'
-> }
-=======
 > const fileSubstitute = {
 >   uri: uriFromCameraRoll,
 >   name: 'a.jpg',
 >   type: 'image/jpeg',
 > };
->>>>>>> ea0f5360
 > ```