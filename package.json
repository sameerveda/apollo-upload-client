{
  "name": "apollo-upload-client",
  "version": "13.0.0",
  "description": "A terminating Apollo Link for Apollo Client that allows FileList, File, Blob or ReactNativeFile instances within query or mutation variables and sends GraphQL multipart requests.",
  "license": "MIT",
  "author": {
    "name": "Jayden Seric",
    "email": "me@jaydenseric.com",
    "url": "https://jaydenseric.com"
  },
  "repository": "github:jaydenseric/apollo-upload-client",
  "homepage": "https://github.com/jaydenseric/apollo-upload-client#readme",
  "bugs": "https://github.com/jaydenseric/apollo-upload-client/issues",
  "funding": "https://github.com/sponsors/jaydenseric",
  "keywords": [
    "graphql",
    "multipart",
    "request",
    "file",
    "upload",
    "apollo",
    "client",
    "link",
    "react",
    "native"
  ],
  "files": [
    "lib"
  ],
  "main": "lib",
  "sideEffects": false,
  "engines": {
    "node": "^10.17.0 || ^12.0.0 || >= 13.7.0"
  },
  "browserslist": "Node 10.17 - 11 and Node < 11, Node 12 - 13 and Node < 13, Node >= 13.7, > 0.5%, not OperaMini all, not dead",
  "peerDependencies": {
    "graphql": "^0.11.3 || ^0.12.3 || ^0.13.0 || ^14.0.0 || ^15.0.0"
  },
  "dependencies": {
<<<<<<< HEAD
    "@apollo/client": "^3.0.0-rc.13",
    "@babel/runtime": "^7.9.2",
    "extract-files": "^8.0.0"
=======
    "@babel/runtime": "^7.10.3",
    "apollo-link": "^1.2.14",
    "apollo-link-http-common": "^0.2.16",
    "extract-files": "^8.1.0"
>>>>>>> 219002c8
  },
  "devDependencies": {
    "@babel/cli": "^7.10.3",
    "@babel/core": "^7.10.3",
    "@babel/plugin-transform-runtime": "^7.10.3",
    "@babel/preset-env": "^7.10.3",
    "@size-limit/preset-small-lib": "^4.5.2",
    "babel-eslint": "^10.1.0",
    "eslint": "^7.3.1",
    "eslint-config-env": "^14.0.4",
    "eslint-config-prettier": "^6.11.0",
    "eslint-plugin-import": "^2.22.0",
    "eslint-plugin-jsdoc": "^28.5.1",
    "eslint-plugin-node": "^11.1.0",
<<<<<<< HEAD
    "eslint-plugin-prettier": "^3.1.2",
    "graphql": "^14.6.0",
    "jsdoc-md": "^5.0.1",
    "prettier": "^2.0.2",
    "react": "^16.13.1",
    "size-limit": "^4.4.2"
=======
    "eslint-plugin-prettier": "^3.1.4",
    "graphql": "^15.1.0",
    "jsdoc-md": "^7.0.0",
    "prettier": "^2.0.5",
    "size-limit": "^4.5.2"
>>>>>>> 219002c8
  },
  "scripts": {
    "prepare": "npm run prepare:clean && npm run prepare:js && npm run prepare:jsdoc && npm run prepare:prettier",
    "prepare:clean": "rm -rf lib",
    "prepare:js": "babel src -d lib",
    "prepare:jsdoc": "jsdoc-md",
    "prepare:prettier": "prettier --write lib readme.md",
    "test": "npm run test:eslint && npm run test:prettier && npm run test:size",
    "test:eslint": "eslint .",
    "test:prettier": "prettier -c .",
    "test:size": "size-limit",
    "prepublishOnly": "npm test"
  }
}<|MERGE_RESOLUTION|>--- conflicted
+++ resolved
@@ -37,16 +37,9 @@
     "graphql": "^0.11.3 || ^0.12.3 || ^0.13.0 || ^14.0.0 || ^15.0.0"
   },
   "dependencies": {
-<<<<<<< HEAD
     "@apollo/client": "^3.0.0-rc.13",
-    "@babel/runtime": "^7.9.2",
-    "extract-files": "^8.0.0"
-=======
     "@babel/runtime": "^7.10.3",
-    "apollo-link": "^1.2.14",
-    "apollo-link-http-common": "^0.2.16",
     "extract-files": "^8.1.0"
->>>>>>> 219002c8
   },
   "devDependencies": {
     "@babel/cli": "^7.10.3",
@@ -61,20 +54,12 @@
     "eslint-plugin-import": "^2.22.0",
     "eslint-plugin-jsdoc": "^28.5.1",
     "eslint-plugin-node": "^11.1.0",
-<<<<<<< HEAD
-    "eslint-plugin-prettier": "^3.1.2",
-    "graphql": "^14.6.0",
-    "jsdoc-md": "^5.0.1",
-    "prettier": "^2.0.2",
-    "react": "^16.13.1",
-    "size-limit": "^4.4.2"
-=======
     "eslint-plugin-prettier": "^3.1.4",
     "graphql": "^15.1.0",
     "jsdoc-md": "^7.0.0",
     "prettier": "^2.0.5",
+    "react": "^16.13.1",
     "size-limit": "^4.5.2"
->>>>>>> 219002c8
   },
   "scripts": {
     "prepare": "npm run prepare:clean && npm run prepare:js && npm run prepare:jsdoc && npm run prepare:prettier",
